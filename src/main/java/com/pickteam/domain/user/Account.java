package com.pickteam.domain.user;

import com.pickteam.domain.board.Comment;
import com.pickteam.domain.board.Post;
import com.pickteam.domain.chat.ChatMember;
import com.pickteam.domain.chat.ChatMessage;
import com.pickteam.domain.common.BaseSoftDeleteByAnnotation;
import com.pickteam.domain.common.BaseTimeEntity;
import com.pickteam.domain.enums.UserRole;
import com.pickteam.domain.kanban.KanbanTaskComment;
import com.pickteam.domain.kanban.KanbanTaskMember;
import com.pickteam.domain.notification.NotificationLog;
import com.pickteam.domain.team.TeamMember;
import com.pickteam.domain.videochat.VideoMember;
import com.pickteam.domain.workspace.WorkspaceMember;
import jakarta.persistence.*;
import lombok.*;

import java.util.ArrayList;
import java.util.List;
import java.time.LocalDateTime;

/**
 * 사용자 계정 엔티티
 * - Pick Team 서비스의 핵심 사용자 정보를 관리
 * - 기본 인증 정보와 프로필 정보를 포함
 * - 팀 매칭을 위한 성향 및 작업 스타일 정보 제공
 * - Soft Delete 지원으로 데이터 무결성 보장
 */
@Entity
@Getter
@Setter
@NoArgsConstructor
@AllArgsConstructor
@Builder
public class Account extends BaseSoftDeleteByAnnotation {

    /** 사용자 고유 식별자 */
    @Id
    @GeneratedValue(strategy = GenerationType.IDENTITY)
    private Long id;

    /** 사용자 이메일 주소 (로그인 ID로 사용, 유니크 제약) */
    @Column(nullable = false, unique = true)
    private String email;

    /** 사용자 비밀번호 (암호화되어 저장) */
    @Column(nullable = false)
    // 실제 저장 시에는 암호화된 값이 저장되어야 함
    private String password;

    /** 사용자 이름 */
    @Column(nullable = false)
    private String name;

    /** 사용자 나이 */
    @Column(nullable = false)
    private Integer age;

    /** 사용자 권한 (ADMIN, USER 등) */
    @Enumerated(EnumType.STRING)
    @Column(nullable = false)
    private UserRole role;

    /** MBTI 성격 유형 (팀 매칭 시 참고용, 선택 사항) */
    @Column(length = 4)
    private String mbti;

    /** 사용자 성향/특성 설명 (팀 매칭 시 참고용) */
    @Column(columnDefinition = "TEXT")
    private String disposition;

    /** 사용자 자기소개 */
    @Column(columnDefinition = "TEXT")
    private String introduction;

    /** 포트폴리오 링크 또는 설명 */
    private String portfolio;

    /** 선호하는 작업 스타일 (팀 매칭 알고리즘에 활용) */
    private String preferWorkstyle;

    /** 기피하는 작업 스타일 (팀 매칭 알고리즘에서 제외) */
    private String dislikeWorkstyle;

<<<<<<< HEAD
    // mvc 버전에서 추가된 필드들
    @Column(columnDefinition = "TEXT")
    private String likes;
=======
    /**
     * 계정 영구 삭제 예정일
     * - soft-delete 시점에서 유예기간을 더한 날짜
     * - 이 날짜가 지나면 스케줄러에 의해 hard-delete 수행
     * - null이면 일반 활성 계정 또는 영구 보관 계정
     */
    @Column(name = "permanent_deletion_date")
    private LocalDateTime permanentDeletionDate;

    // === 연관관계 매핑 ===
    // 사용자가 탈퇴해도 관련 정보가 삭제되면 안 되므로 cascade 없이 조회용으로만 연결
>>>>>>> 5844e2bf

    @Column(columnDefinition = "TEXT")
    private String dislikes;

    @Column(name = "profile_image")
    private String profileImage;

    // 사용자가 탈퇴해도 관련 정보가 삭제되면 안 된다. cascade 걸지 않고 OnetoMany로 연결만(조회용)
    @OneToMany(mappedBy = "account")
    @Builder.Default
    private List<Comment> comments = new ArrayList<>();

    /** 사용자가 참여한 채팅방 멤버십 목록 */
    @OneToMany(mappedBy = "account")
    @Builder.Default
    private List<ChatMember> chatMembers = new ArrayList<>();

    /** 사용자가 보낸 채팅 메시지 목록 */
    @OneToMany(mappedBy = "account")
    @Builder.Default
    private List<ChatMessage> chatMessages = new ArrayList<>();

    /** 사용자가 작성한 게시글 목록 */
    @OneToMany(mappedBy = "account")
    @Builder.Default
    private List<Post> posts = new ArrayList<>();

    /** 사용자가 작성한 칸반 태스크 댓글 목록 */
    @OneToMany(mappedBy = "account")
    @Builder.Default
    private List<KanbanTaskComment> kanbanTaskComments = new ArrayList<>();

    /** 사용자가 할당된 칸반 태스크 멤버십 목록 */
    @OneToMany(mappedBy = "account")
    @Builder.Default
    private List<KanbanTaskMember> kanbanTaskMembers = new ArrayList<>();

    /** 사용자에게 발송된 알림 로그 목록 */
    @OneToMany(mappedBy = "account")
    @Builder.Default
    private List<NotificationLog> notificationLogs = new ArrayList<>();

    /** 사용자가 참여한 팀 멤버십 목록 */
    @OneToMany(mappedBy = "account")
    @Builder.Default
    private List<TeamMember> teamMembers = new ArrayList<>();

    /** 사용자가 참여한 화상회의 멤버십 목록 */
    @OneToMany(mappedBy = "account")
    @Builder.Default
    private List<VideoMember> videoMembers = new ArrayList<>();

    /** 사용자가 참여한 워크스페이스 멤버십 목록 */
    @OneToMany(mappedBy = "account")
    @Builder.Default
    private List<WorkspaceMember> workspaceMembers = new ArrayList<>();

    /** 사용자에게 할당된 해시태그 목록 (팀 매칭용) */
    @OneToMany(mappedBy = "account")
    @Builder.Default
    private List<UserHashtagList> userHashtagLists = new ArrayList<>();

    // === 계정 삭제 관련 메서드 ===

    /**
     * 계정 소프트 삭제 시 유예기간 설정
     * - 기본 유예기간: 30일
     * - 유예기간 후 스케줄러에 의해 하드 삭제 수행
     * 
     * @param gracePeriodDays 유예기간 (일)
     */
    public void markDeletedWithGracePeriod(int gracePeriodDays) {
        super.markDeleted();
        this.permanentDeletionDate = LocalDateTime.now().plusDays(gracePeriodDays);
    }

    /**
     * 기본 유예기간(30일)으로 계정 소프트 삭제
     */
    public void markDeletedWithDefaultGracePeriod() {
        markDeletedWithGracePeriod(30);
    }

    /**
     * 계정 복구 (유예기간 내에만 가능)
     * - 소프트 삭제 상태 해제
     * - 영구 삭제 예정일 초기화
     * 
     * @return 복구 성공 여부
     */
    public boolean restoreAccount() {
        if (this.permanentDeletionDate != null && LocalDateTime.now().isBefore(this.permanentDeletionDate)) {
            super.restore();
            this.permanentDeletionDate = null;
            return true;
        }
        return false;
    }

    /**
     * 유예기간 만료 여부 확인
     * 
     * @return 유예기간이 만료되었으면 true
     */
    public boolean isGracePeriodExpired() {
        return this.permanentDeletionDate != null &&
                LocalDateTime.now().isAfter(this.permanentDeletionDate);
    }

    /**
     * 영구 삭제 예정 여부 확인
     * 
     * @return 영구 삭제가 예정된 계정이면 true
     */
    public boolean isScheduledForPermanentDeletion() {
        return this.permanentDeletionDate != null;
    }

}<|MERGE_RESOLUTION|>--- conflicted
+++ resolved
@@ -83,11 +83,6 @@
     /** 기피하는 작업 스타일 (팀 매칭 알고리즘에서 제외) */
     private String dislikeWorkstyle;
 
-<<<<<<< HEAD
-    // mvc 버전에서 추가된 필드들
-    @Column(columnDefinition = "TEXT")
-    private String likes;
-=======
     /**
      * 계정 영구 삭제 예정일
      * - soft-delete 시점에서 유예기간을 더한 날짜
@@ -97,9 +92,19 @@
     @Column(name = "permanent_deletion_date")
     private LocalDateTime permanentDeletionDate;
 
-    // === 연관관계 매핑 ===
-    // 사용자가 탈퇴해도 관련 정보가 삭제되면 안 되므로 cascade 없이 조회용으로만 연결
->>>>>>> 5844e2bf
+        // === 연관관계 매핑 ===
+    /**
+     * 계정 영구 삭제 예정일
+     * - soft-delete 시점에서 유예기간을 더한 날짜
+     * - 이 날짜가 지나면 스케줄러에 의해 hard-delete 수행
+     * - null이면 일반 활성 계정 또는 영구 보관 계정
+     */
+    @Column(name = "permanent_deletion_date")
+    private LocalDateTime permanentDeletionDate;
+
+    // mvc 버전에서 추가된 필드들
+    @Column(columnDefinition = "TEXT")
+    private String likes;
 
     @Column(columnDefinition = "TEXT")
     private String dislikes;
