package com.pickteam.domain.user;

import com.pickteam.domain.board.Comment;
import com.pickteam.domain.board.Post;
import com.pickteam.domain.chat.ChatMember;
import com.pickteam.domain.chat.ChatMessage;
import com.pickteam.domain.common.BaseSoftDeleteByAnnotation;
import com.pickteam.domain.common.BaseTimeEntity;
import com.pickteam.domain.enums.UserRole;
import com.pickteam.domain.kanban.KanbanTaskComment;
import com.pickteam.domain.kanban.KanbanTaskMember;
import com.pickteam.domain.notification.NotificationLog;
import com.pickteam.domain.team.TeamMember;
import com.pickteam.domain.videochat.VideoMember;
import com.pickteam.domain.workspace.WorkspaceMember;
import jakarta.persistence.*;
import lombok.*;

import java.util.ArrayList;
import java.util.List;

/**
 * 사용자 계정 엔티티
 * - Pick Team 서비스의 핵심 사용자 정보를 관리
 * - 기본 인증 정보와 프로필 정보를 포함
 * - 팀 매칭을 위한 성향 및 작업 스타일 정보 제공
 * - Soft Delete 지원으로 데이터 무결성 보장
 */
@Entity
@Getter
@Setter
@NoArgsConstructor
@AllArgsConstructor
@Builder
public class Account extends BaseSoftDeleteByAnnotation {

    /** 사용자 고유 식별자 */
    @Id
    @GeneratedValue(strategy = GenerationType.IDENTITY)
    private Long id;

    /** 사용자 이메일 주소 (로그인 ID로 사용, 유니크 제약) */
    @Column(nullable = false, unique = true)
    private String email;

    /** 사용자 비밀번호 (암호화되어 저장) */
    @Column(nullable = false)
    // 실제 저장 시에는 암호화된 값이 저장되어야 함
    private String password;

    /** 사용자 이름 */
    @Column(nullable = false)
    private String name;

    /** 사용자 나이 */
    @Column(nullable = false)
    private Integer age;

    /** 사용자 권한 (ADMIN, USER 등) */
    @Enumerated(EnumType.STRING)
    @Column(nullable = false)
    private UserRole role;

<<<<<<< HEAD
    @Column(length = 4)
    private String mbti;

    @Column(columnDefinition = "TEXT")
    private String disposition;

    @Column(columnDefinition = "TEXT")
=======
    /** MBTI 성격 유형 (팀 매칭 시 참고용, 선택 사항) */
    private String mbti;

    /** 사용자 성향/특성 설명 (팀 매칭 시 참고용) */
    private String disposition;

    /** 사용자 자기소개 */
>>>>>>> bbeb08e0
    private String introduction;

    /** 포트폴리오 링크 또는 설명 */
    private String portfolio;

    /** 선호하는 작업 스타일 (팀 매칭 알고리즘에 활용) */
    private String preferWorkstyle;

    /** 기피하는 작업 스타일 (팀 매칭 알고리즘에서 제외) */
    private String dislikeWorkstyle;

<<<<<<< HEAD
    // mvc 버전에서 추가된 필드들
    @Column(columnDefinition = "TEXT")
    private String likes;

    @Column(columnDefinition = "TEXT")
    private String dislikes;

    @Column(name = "profile_image")
    private String profileImage;

    // 사용자가 탈퇴해도 관련 정보가 삭제되면 안 된다. cascade 걸지 않고 OnetoMany로 연결만(조회용)
=======
    // === 연관관계 매핑 ===
    // 사용자가 탈퇴해도 관련 정보가 삭제되면 안 되므로 cascade 없이 조회용으로만 연결

    /** 사용자가 작성한 댓글 목록 */
>>>>>>> bbeb08e0
    @OneToMany(mappedBy = "account")
    @Builder.Default
    private List<Comment> comments = new ArrayList<>();

    /** 사용자가 참여한 채팅방 멤버십 목록 */
    @OneToMany(mappedBy = "account")
    @Builder.Default
    private List<ChatMember> chatMembers = new ArrayList<>();

    /** 사용자가 보낸 채팅 메시지 목록 */
    @OneToMany(mappedBy = "account")
    @Builder.Default
    private List<ChatMessage> chatMessages = new ArrayList<>();

    /** 사용자가 작성한 게시글 목록 */
    @OneToMany(mappedBy = "account")
    @Builder.Default
    private List<Post> posts = new ArrayList<>();

    /** 사용자가 작성한 칸반 태스크 댓글 목록 */
    @OneToMany(mappedBy = "account")
    @Builder.Default
    private List<KanbanTaskComment> kanbanTaskComments = new ArrayList<>();

    /** 사용자가 할당된 칸반 태스크 멤버십 목록 */
    @OneToMany(mappedBy = "account")
    @Builder.Default
    private List<KanbanTaskMember> kanbanTaskMembers = new ArrayList<>();

    /** 사용자에게 발송된 알림 로그 목록 */
    @OneToMany(mappedBy = "account")
    @Builder.Default
    private List<NotificationLog> notificationLogs = new ArrayList<>();

    /** 사용자가 참여한 팀 멤버십 목록 */
    @OneToMany(mappedBy = "account")
    @Builder.Default
    private List<TeamMember> teamMembers = new ArrayList<>();

    /** 사용자가 참여한 화상회의 멤버십 목록 */
    @OneToMany(mappedBy = "account")
    @Builder.Default
    private List<VideoMember> videoMembers = new ArrayList<>();

    /** 사용자가 참여한 워크스페이스 멤버십 목록 */
    @OneToMany(mappedBy = "account")
    @Builder.Default
    private List<WorkspaceMember> workspaceMembers = new ArrayList<>();

    /** 사용자에게 할당된 해시태그 목록 (팀 매칭용) */
    @OneToMany(mappedBy = "account")
    @Builder.Default
    private List<UserHashtagList> userHashtagLists = new ArrayList<>();

}<|MERGE_RESOLUTION|>--- conflicted
+++ resolved
@@ -61,23 +61,16 @@
     @Column(nullable = false)
     private UserRole role;
 
-<<<<<<< HEAD
+    /** MBTI 성격 유형 (팀 매칭 시 참고용, 선택 사항) */
     @Column(length = 4)
     private String mbti;
 
+    /** 사용자 성향/특성 설명 (팀 매칭 시 참고용) */
     @Column(columnDefinition = "TEXT")
     private String disposition;
 
+    /** 사용자 자기소개 */
     @Column(columnDefinition = "TEXT")
-=======
-    /** MBTI 성격 유형 (팀 매칭 시 참고용, 선택 사항) */
-    private String mbti;
-
-    /** 사용자 성향/특성 설명 (팀 매칭 시 참고용) */
-    private String disposition;
-
-    /** 사용자 자기소개 */
->>>>>>> bbeb08e0
     private String introduction;
 
     /** 포트폴리오 링크 또는 설명 */
@@ -89,7 +82,6 @@
     /** 기피하는 작업 스타일 (팀 매칭 알고리즘에서 제외) */
     private String dislikeWorkstyle;
 
-<<<<<<< HEAD
     // mvc 버전에서 추가된 필드들
     @Column(columnDefinition = "TEXT")
     private String likes;
@@ -101,12 +93,6 @@
     private String profileImage;
 
     // 사용자가 탈퇴해도 관련 정보가 삭제되면 안 된다. cascade 걸지 않고 OnetoMany로 연결만(조회용)
-=======
-    // === 연관관계 매핑 ===
-    // 사용자가 탈퇴해도 관련 정보가 삭제되면 안 되므로 cascade 없이 조회용으로만 연결
-
-    /** 사용자가 작성한 댓글 목록 */
->>>>>>> bbeb08e0
     @OneToMany(mappedBy = "account")
     @Builder.Default
     private List<Comment> comments = new ArrayList<>();
