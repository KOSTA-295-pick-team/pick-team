--- conflicted
+++ resolved
@@ -67,16 +67,6 @@
     @Builder.Default
     private String mbti = "정보없음";
 
-<<<<<<< HEAD
-    @Column(length = 4)
-    private String mbti;
-
-    @Column(columnDefinition = "TEXT")
-    private String disposition;
-
-    @Column(columnDefinition = "TEXT")
-    private String introduction;
-=======
     /** 사용자 성향/특성 설명 (팀 매칭 시 참고용) */
     @Builder.Default
     private String disposition = "정보없음";
@@ -88,7 +78,6 @@
     /** 포트폴리오 링크 또는 설명 */
     @Builder.Default
     private String portfolio = null; // 포트폴리오 미등록 상태
->>>>>>> 6855b566
 
     /** 프로필 이미지 URL (파일 저장소에 업로드된 이미지 경로) - TODO: 통합 파일 시스템 구축 후 연동 예정 */
     private String profileImageUrl;
@@ -101,19 +90,6 @@
     @Builder.Default
     private String dislikeWorkstyle = "정보없음";
 
-<<<<<<< HEAD
-    // mvc 버전에서 추가된 필드들
-    @Column(columnDefinition = "TEXT")
-    private String likes;
-
-    @Column(columnDefinition = "TEXT")
-    private String dislikes;
-
-    @Column(name = "profile_image")
-    private String profileImage;
-
-    // 사용자가 탈퇴해도 관련 정보가 삭제되면 안 된다. cascade 걸지 않고 OnetoMany로 연결만(조회용)
-=======
     /**
      * 계정 영구 삭제 예정일
      * - soft-delete 시점에서 유예기간을 더한 날짜
@@ -127,7 +103,6 @@
     // 사용자가 탈퇴해도 관련 정보가 삭제되면 안 되므로 cascade 없이 조회용으로만 연결
 
     /** 사용자가 작성한 댓글 목록 */
->>>>>>> 6855b566
     @OneToMany(mappedBy = "account")
     @Builder.Default
     private List<Comment> comments = new ArrayList<>();
@@ -182,8 +157,6 @@
     @Builder.Default
     private List<UserHashtagList> userHashtagLists = new ArrayList<>();
 
-<<<<<<< HEAD
-=======
     // === 계정 삭제 관련 메서드 ===
 
     /**
@@ -266,5 +239,4 @@
         return this.email == null;
     }
 
->>>>>>> 6855b566
 }